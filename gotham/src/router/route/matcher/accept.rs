//! Defines the `AcceptHeaderRouterMatcher`.

<<<<<<< HEAD
use hyper::header::{HeaderMap, ACCEPT};
=======
use hyper::header::{Accept, Headers};
>>>>>>> 13ef997e
use hyper::StatusCode;
use mime;

use router::non_match::RouteNonMatch;
use router::route::RouteMatcher;
use state::{request_id, FromState, State};

/// A `RouteMatcher` that succeeds when the `Request` has been made with an `Accept` header that
/// includes one or more supported media types. A missing `Accept` header, or the value of `*/*`
/// will also positvely match.
///
/// Quality values within `Accept` header values are not considered by this matcher.
///
/// # Examples
///
/// ```rust
/// # extern crate gotham;
/// # extern crate hyper;
/// # extern crate mime;
/// # fn main() {
/// #   use hyper::header::{HeaderMap, ACCEPT};
/// #   use gotham::state::State;
/// #   use gotham::router::route::matcher::{AcceptHeaderRouteMatcher, RouteMatcher};
/// #
/// #   State::with_new(|state| {
/// #
/// let supported_media_types = vec![mime::APPLICATION_JSON, mime::IMAGE_STAR];
/// let matcher = AcceptHeaderRouteMatcher::new(supported_media_types);
///
/// // No accept header
/// state.put(HeaderMap::new());
/// assert!(matcher.is_match(&state).is_ok());
///
/// // Accept header of `*/*`
/// let mut headers = HeaderMap::new();
/// headers.insert(ACCEPT, "*/*".parse().unwrap());
/// state.put(headers);
/// assert!(matcher.is_match(&state).is_ok());
///
/// // Accept header of `application/json`
/// let mut headers = HeaderMap::new();
/// headers.insert(ACCEPT, "application/json".parse().unwrap());
/// state.put(headers);
/// assert!(matcher.is_match(&state).is_ok());
///
/// // Not a valid Accept header
/// let mut headers = HeaderMap::new();
/// headers.insert(ACCEPT, "text/plain".parse().unwrap());
/// state.put(headers);
/// assert!(matcher.is_match(&state).is_err());
///
/// // At least one supported accept header
/// let mut headers = HeaderMap::new();
/// headers.insert(ACCEPT, "text/plain".parse().unwrap());
/// headers.insert(ACCEPT, "application/json".parse().unwrap());
/// state.put(headers);
/// assert!(matcher.is_match(&state).is_ok());

/// // Accept header of `image/*`
/// let mut headers = HeaderMap::new();
/// headers.insert(ACCEPT, "image/*".parse().unwrap());
/// state.put(headers);
/// assert!(matcher.is_match(&state).is_ok());
/// #
/// #   });
/// # }
/// ```
#[derive(Clone)]
pub struct AcceptHeaderRouteMatcher {
    supported_media_types: Vec<mime::Mime>,
}

impl AcceptHeaderRouteMatcher {
    /// Creates a new `AcceptHeaderRouteMatcher`
    pub fn new(supported_media_types: Vec<mime::Mime>) -> Self {
        AcceptHeaderRouteMatcher {
            supported_media_types: supported_media_types
                .iter()
                .map(|m| m.to_string())
                .collect(),
        }
    }
}

impl RouteMatcher for AcceptHeaderRouteMatcher {
    /// Determines if the `Request` was made using an `Accept` header that includes one or more
    /// supported media types. A missing `Accept` header, or the value of `*/*` will also positvely
    /// match.
    ///
    /// Quality values within `Accept` header values are not considered by the matcher, as the
    /// matcher is only able to indicate whether a successful match has been found.
    fn is_match(&self, state: &State) -> Result<(), RouteNonMatch> {
        // Request method is valid, ensure valid Accept header
        let headers = HeaderMap::borrow_from(state);
        match headers.get(ACCEPT) {
            Some(accept) => {
                if accept == "*/*" || self.supported_media_types.contains(accept) {
                    return Ok(());
                }

                trace!(
                    "[{}] did not provide an Accept with media types supported by this Route",
                    request_id(&state)
                );
                Err(RouteNonMatch::new(StatusCode::NOT_ACCEPTABLE))
            }
            // The client has not specified an `Accept` header, as we can now respond with any type
            // this is valid.
            None => Ok(()),
        }
    }
}<|MERGE_RESOLUTION|>--- conflicted
+++ resolved
@@ -1,10 +1,6 @@
 //! Defines the `AcceptHeaderRouterMatcher`.
 
-<<<<<<< HEAD
 use hyper::header::{HeaderMap, ACCEPT};
-=======
-use hyper::header::{Accept, Headers};
->>>>>>> 13ef997e
 use hyper::StatusCode;
 use mime;
 
@@ -102,8 +98,8 @@
         match headers.get(ACCEPT) {
             Some(accept) => {
                 if accept == "*/*" || self.supported_media_types.contains(accept) {
-                    return Ok(());
-                }
+                        return Ok(());
+                    }
 
                 trace!(
                     "[{}] did not provide an Accept with media types supported by this Route",
