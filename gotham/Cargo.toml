--- conflicted
+++ resolved
@@ -1,10 +1,6 @@
 [package]
 name = "gotham"
-<<<<<<< HEAD
-version = "0.2.1" # Alter html_root_url in lib.rs also
-=======
 version = "0.3.0-dev" # Alter html_root_url in lib.rs also
->>>>>>> 9ac3d2aa
 authors = ["Shaun Mangelsdorf <s.mangelsdorf@gmail.com>",
            "Bradley Beddoes <bradleybeddoes@gmail.com>"]
 description = "A flexible web framework that promotes stability, safety, security and speed."
