--- conflicted
+++ resolved
@@ -28,7 +28,7 @@
 #[macro_use]
 extern crate log;
 extern crate chrono;
-<<<<<<< HEAD
+extern crate mime;
 extern crate serde;
 extern crate rand;
 extern crate base64;
@@ -38,9 +38,6 @@
 #[cfg(test)]
 #[macro_use]
 extern crate serde_derive;
-=======
-extern crate mime;
->>>>>>> ca781adb
 
 pub mod handler;
 pub mod middleware;
